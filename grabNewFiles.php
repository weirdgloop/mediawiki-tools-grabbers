--- conflicted
+++ resolved
@@ -36,15 +36,10 @@
 
 	public function __construct() {
 		parent::__construct();
-<<<<<<< HEAD
-		$this->mDescription = "Grabs updates to files from an external wiki\nFor use when files have been imported already and want to keep track of new uploads.";
-		$this->addOption( 'startdate', 'Start point (20121222142317, 2012-12-22T14:23:17Z, etc); note that this cannot go back further than 1-3 months on most projects. If a start date is not provided, the last image timestamp in the database is used.', false /* required? */, true /* withArg */ );
-=======
 		$this->addDescription(
 			"Grabs updates to files from an external wiki\nFor use when files have been imported already and want to keep track of new uploads."
 		);
-		$this->addOption( 'startdate', 'Start point (20121222142317, 2012-12-22T14:23:17Z, etc); note that this cannot go back further than 1-3 months on most projects.', true /* required? */, true /* withArg */ );
->>>>>>> b49e5e00
+		$this->addOption( 'startdate', 'Start point (20121222142317, 2012-12-22T14:23:17Z, etc); note that this cannot go back further than 1-3 months on most projects. If a start date is not provided, the last image timestamp in the database is used.', false /* required? */, true /* withArg */ );
 		$this->addOption( 'enddate', 'Date after which to ignore new files (20121222142317, 2012-12-22T14:23:17Z, etc); note that the process may fail to process existing files that have been moved after this date', false, true );
 	}
 
