--- conflicted
+++ resolved
@@ -194,6 +194,11 @@
 				[ 'slot_revision_id' => $revId ],
 				__METHOD__
 			);
+			$this->dbw->delete(
+				'ip_changes',
+				[ 'ipc_rev_id' => $remoteRev['revid'] ],
+				__METHOD__
+			);
 
 			$this->revisionStore->insertRevisionOn( $updatedRev, $this->dbw );
 		}
@@ -269,56 +274,7 @@
 					// Check whether our revision is an empty revision, because sites like Fandom often have empty
 					// revision content on a random number of pages inside their XML dumps.
 					if ( $rev->getSize() === 0 ) {
-<<<<<<< HEAD
 						$this->replaceRevision( $rev, $remoteRev );
-=======
-						// If it is empty, then replace it with the content from the remote wiki.
-						// We fetch the revision text again separately here, because getting "content" is expensive
-						// to do all the time in the original API call.
-						$params = [
-							'prop' => 'revisions',
-							'rvprop' => 'ids|timestamp|sha1|content|contentmodel',
-							'revids' => $remoteRev['revid']
-						];
-						$result = $this->bot->query( $params );
-
-						if ( empty( $result['query']['pages'] ) ) {
-							$this->error( "Could not replace revision {$remoteRev['revid']} with remote wiki: bad API call." );
-							return;
-						}
-
-						$remoteRev = $result['query']['pages'][array_key_first( $result['query']['pages'] )]['revisions'][0];
-						$content = ContentHandler::makeContent( $remoteRev['*'], null, $remoteRev['contentmodel'], $remoteRev['contentformat'] );
-
-						// TODO: do it in a better way than the next lines of code, which feel jank...
-						$updatedRev = MutableRevisionRecord::newUpdatedRevisionRecord( $rev, [] );
-						$updatedRev->setContent( SlotRecord::MAIN, $content );
-						$updatedRev->setTimestamp( $rev->getTimestamp() );
-						$updatedRev->setMinorEdit( $rev->isMinor() );
-						$updatedRev->setComment( $rev->getComment() );
-						$updatedRev->setVisibility( $rev->getVisibility() );
-
-						// Delete our version of the revision and save the new version.
-						$this->dbw->delete(
-							'revision',
-							[ 'rev_id' => $remoteRev['revid'] ],
-							__METHOD__
-						);
-						$this->dbw->delete(
-							'slots',
-							[ 'slot_revision_id' => $remoteRev['revid'] ],
-							__METHOD__
-						);
-						$this->dbw->delete(
-							'ip_changes',
-							[ 'ipc_rev_id' => $remoteRev['revid'] ],
-							__METHOD__
-						);
-
-						$this->revisionStore->insertRevisionOn( $updatedRev, $this->dbw );
-
-						$this->output("Replaced revision {$remoteRev['revid']} with content from remote wiki\n");
->>>>>>> bc76e8be
 						$this->replacedCount++;
 					}
 				}
