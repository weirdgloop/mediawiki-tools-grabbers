<?php
/**
 * Base class used for file grabbers
 *
 * @file
 * @ingroup Maintenance
 * @author Jesús Martínez <martineznovo@gmail.com>
 * @date 6 December 2023
 * @version 1.1
 * @note Based on code by Calimonious the Estrange, Misza, Jack Phoenix and Edward Chernenko.
 */

use MediaWiki\MediaWikiServices;

require_once 'ExternalWikiGrabber.php';

abstract class FileGrabber extends ExternalWikiGrabber {

	/**
	 * Local file repository
	 *
	 * @var LocalRepo
	 */
	protected $localRepo;

	/**
	 * Mime type analyzer
	 *
	 * @var MimeAnalyzer
	 */
	protected $mimeAnalyzer;

	/**
	 * The target wiki is on Wikia
	 *
	 * @var boolean
	 */
	protected $isWikia;

	public function __construct() {
		parent::__construct();
		$this->addOption( 'wikia', 'Set this param if the target wiki is on Wikia/Fandom, which needs to handle URLs in a special way', false, false );
	}

	public function execute() {
		parent::execute();

		$this->isWikia = $this->getOption( 'wikia' );

		$services = MediaWikiServices::getInstance();
		$this->localRepo = $services->getRepoGroup()->getLocalRepo();
		$this->mimeAnalyzer = $services->getMimeAnalyzer();
	}

	/**
	 * Uploads the file from a given file returned by the api
	 * and registers it on the image table
	 * File must not exist in the image table
	 *
	 * @param string $name File name to upload
	 * @param array $fileVersion Image info data returned from the api
	 * @return Status Status of the file operation
	 */
	function newUpload( $name, $fileVersion ) {
		$this->output( "Uploading $name..." );
		if ( !isset( $fileVersion['url'] ) ) {
			# If the file is supressed and we don't have permissions,
			# we won't get URL nor MIME.
			# Skip the file revision instead of crashing
			$this->output( "File supressed, skipping it\n" );
			$status = Status::newFatal( 'SKIPPED' ); # Not an existing message but whatever
			return $status;
		}
		$fileurl = $this->sanitiseUrl( $fileVersion['url'] );

		$comment = $fileVersion['comment'];
		if ( !$comment ) {
			$comment = '';
		}

		$file_e = [
			'name' => $name,
			'size' => $fileVersion['size'],
			'width' => $fileVersion['width'],
			'height' => $fileVersion['height'],
			'bits' => $fileVersion['bitdepth'],
			'description' => $comment,
			'user' => $fileVersion['userid'],
			'user_text' => $fileVersion['user'],
			'timestamp' =>  wfTimestamp( TS_MW, $fileVersion['timestamp'] ),
			'media_type' => $fileVersion['mediatype'],
			'deleted' => 0,
			'sha1' => Wikimedia\base_convert( $fileVersion['sha1'], 16, 36, 31 ),
			'metadata' => serialize( $this->processMetaData( $fileVersion['metadata'] ) ),
		];

		$mime = $fileVersion['mime'];
		$mimeBreak = strpos( $mime, '/' );
		$file_e['major_mime'] = substr( $mime, 0, $mimeBreak );
		$file_e['minor_mime'] = substr( $mime, $mimeBreak + 1 );

		$actor = $this->getActorFromUser( (int)$file_e['user'], $file_e['user_text'] );

		$commentFields = $this->commentStore->insert( $this->dbw, 'img_description', $comment );

		# Current version
		$e = [
			'img_name' => $name,
			'img_size' => $file_e['size'],
			'img_width' => $file_e['width'],
			'img_height' => $file_e['height'],
			'img_bits' => $file_e['bits'],
			#'img_description' => $file_e['description'],
			#'img_user' => $file_e['user'],
			#'img_user_text' => $file_e['user_text'],
			'img_actor' => $actor,
			'img_timestamp' => $file_e['timestamp'],
			'img_media_type' => $file_e['media_type'],
			'img_sha1' => $file_e['sha1'],
			'img_metadata' => $file_e['metadata'],
			'img_major_mime' => $file_e['major_mime'],
			'img_minor_mime' => $file_e['minor_mime']
		] + $commentFields;
		$this->dbw->insert( 'image', $e, __METHOD__ );
<<<<<<< HEAD
		$status = $this->storeFileFromURL( $name, $fileurl, false, $file_e['sha1'] );

		// Refresh image metadata
		if ( $status->isOK() ) {
			$file = $this->localRepo->newFile( $name );
			$file->upgradeRow();
		}

=======
		$status = $this->storeFileFromURL( $name, $fileurl, false, $fileVersion['sha1'] );
>>>>>>> b49e5e00
		$this->output( "Done\n" );
		return $status;
	}

	/**
	 * Uploads the file from a given file returned by the api as an old
	 * version of the file and registers it on the oldimage table
	 *
	 * @param string $name File name to upload
	 * @param array $fileVersion Image info data returned from the api
	 * @return Status Status of the file operation
	 */
	function oldUpload( $name, $fileVersion ) {
		$this->output( "Uploading $name version {$fileVersion['timestamp']}..." );
		if ( !isset( $fileVersion['url'] ) ) {
			# If the file is supressed and we don't have permissions,
			# we won't get URL nor MIME.
			# Skip the file revision instead of crashing
			$this->output( "File supressed, skipping it\n" );
			$status = Status::newFatal( 'SKIPPED' ); # Not an existing message but whatever
			return $status;
		}

		# Sloppy handler for revdeletions; just fills them in with dummy text
		# and sets bitfield thingy
		$filedeleted = 0;
		if ( isset( $fileVersion['userhidden'] ) ) {
			$filedeleted = $filedeleted | File::DELETED_USER;
			if ( !isset( $fileVersion['user'] ) ) {
				$fileVersion['user'] = ''; # username removed
			}
			if ( !isset( $fileVersion['userid'] ) ) {
				$fileVersion['userid'] = 0;
			}
		}
		if ( isset( $fileVersion['commenthidden'] ) ) {
			$filedeleted = $filedeleted | File::DELETED_COMMENT;
			$comment = ''; # edit summary removed
		} else {
			$comment = $fileVersion['comment'];
			if ( !$comment ) {
				$comment = '';
			}
		}
		if ( isset( $fileVersion['filehidden'] ) ) {
			$filedeleted = $filedeleted | File::DELETED_FILE;
		}
		if ( isset ( $fileVersion['suppressed'] ) ) {
			$filedeleted = $filedeleted | File::DELETED_RESTRICTED;
		}

		$fileurl = $this->sanitiseUrl( $fileVersion['url'] );

		$file_e = [
			'name' => $name,
			'size' => $fileVersion['size'],
			'width' => $fileVersion['width'],
			'height' => $fileVersion['height'],
			'bits' => $fileVersion['bitdepth'],
			'description' => $comment,
			'user' => $fileVersion['userid'],
			'user_text' => $fileVersion['user'],
			'timestamp' =>  wfTimestamp( TS_MW, $fileVersion['timestamp'] ),
			'media_type' => $fileVersion['mediatype'],
			'deleted' => $filedeleted,
			'sha1' => Wikimedia\base_convert( $fileVersion['sha1'], 16, 36, 31 ),
			'metadata' => serialize( $this->processMetaData( $fileVersion['metadata'] ) ),
		];

		$mime = $fileVersion['mime'];
		$mimeBreak = strpos( $mime, '/' );
		$file_e['major_mime'] = substr( $mime, 0, $mimeBreak );
		$file_e['minor_mime'] = substr( $mime, $mimeBreak + 1 );

		$commentFields = $this->commentStore->insert( $this->dbw, 'oi_description', $comment );

		# Old version
		$e = [
			'oi_name' => $name,
			'oi_archive_name' => $fileVersion['archivename'],
			'oi_size' => $file_e['size'],
			'oi_width' => $file_e['width'],
			'oi_height' => $file_e['height'],
			'oi_bits' => $file_e['bits'],
			#'oi_description' => $file_e['description'],
			#'oi_user' => $file_e['user'],
			#'oi_user_text' => $file_e['user_text'],
			'oi_actor' => $this->getActorFromUser( (int)$file_e['user'], $file_e['user_text'] ),
			'oi_timestamp' => $file_e['timestamp'],
			'oi_media_type' => $file_e['media_type'],
			'oi_deleted' => $file_e['deleted'],
			'oi_sha1' => $file_e['sha1'],
			'oi_metadata' => $file_e['metadata'],
			'oi_major_mime' => $file_e['major_mime'],
			'oi_minor_mime' => $file_e['minor_mime']
		] + $commentFields;
<<<<<<< HEAD

		$historyExists = $this->dbw->selectField(
			'oldimage',
			'1',
			[
				'oi_name' => $e['oi_name'],
				'oi_archive_name' => $e['oi_archive_name'],
				'oi_timestamp' => $e['oi_timestamp'],
			],
			__METHOD__
		);

		if ( !$historyExists ) {
			$this->dbw->insert( 'oldimage', $e, __METHOD__ );
		}

		$status = $this->storeFileFromURL( $name, $fileurl, $file_e['timestamp'], $file_e['sha1'], $fileVersion['archivename'] );

		// Refresh image metadata
		if ( $status->isOK() ) {
			$file = $this->localRepo->newFromArchiveName( $name, $fileVersion['archivename'] );
			$file->upgradeRow();
		}

=======
		$this->dbw->insert( 'oldimage', $e, __METHOD__ );
		$status = $this->storeFileFromURL( $name, $fileurl, $file_e['timestamp'], $fileVersion['sha1'] );
>>>>>>> b49e5e00
		$this->output( "Done\n" );
		return $status;
	}

	/**
	 * Stores the file from the URL to the local repository
	 *
	 * @param string $name Name of the file
	 * @param string $fileurl URL of the file to be downloaded
	 * @param int|boolean timestamp in case of old file or false otherwise
	 * @param string $sha1 sha of the file to ensure that it's not corrupt
	 * @return Status status of the operation
	 */
	function storeFileFromURL( $name, $fileurl, $timestamp, $sha1, $archiveName = null ) {
		// Check for existing file in repo. Can't use LocalFile/OldLocalFile as that uses the DB.
		if ( $archiveName ) {
			$path = $this->localRepo->getZonePath( 'public' ) . "/archive/$archiveName";
		} else {
			$path = $this->localRepo->getZonePath( 'public' ) . "/$name";
		}
		if ( $this->localRepo->fileExists( $path ) ) {
			$eSha = $this->localRepo->getBackend()->getFileStat( [ 'src' => $path, 'latest' => 1, 'requireSHA1' => 1 ] )['sha1'];
			if ( $eSha === $sha1 ) {
				return Status::newGood();
			} else {
				$this->output( sprintf( " File %s doesn't match expected sha1.\n", $name ) );
				$this->localRepo->quickPurge( $path );
			}
		} else {
			$this->output( sprintf( " File %s doesn't exist in the local file repo.\n", $name ) );
		}

		$maxRetries = 3; # Just an arbitrary value
		$status = Status::newFatal( 'UNKNOWN' );
		$tmpPath = tempnam( wfTempDir(), 'grabfile' );
		$targeturl = $fileurl;
		# Retry in case of download failure
		for ( $retries = 0; !$status->isOK() && $retries < $maxRetries; $retries++ ) {
			if ( $retries > 0 ) {
				# Maybe sha1 didn't match because an old version of the file
				# is cached on the server. Try to append a random parameter
				# to the URL to trick the server to get a fresh version
				if ( strpos( $fileurl, '?' ) !== false ) {
					$targeturl = "{$fileurl}&purge={$retries}";
				} else {
					$targeturl = "{$fileurl}?purge={$retries}";
				}
				# Also wait some time in case the server is temporarily unavailable
				sleep( 5 * $retries );
			}
			$status = $this->downloadFile( $targeturl, $tmpPath, $name, $sha1 );
		}
		if ( $status->isOK() ) {
			$status = $this->localRepo->quickImport( $tmpPath, $path );
			if ( !$status->isOK() ) {
				$this->output( sprintf( " Error when publishing file %s to the local file repo: %s\n",
					$name, $status->getWikiText() ) );
			}
		} else {
			$this->output( sprintf( " Failed to save file %s from URL %s\n", $name, $fileurl ) );
		}
		unlink( $tmpPath );
		return $status;
	}

	/**
	 * Downloads a URL to a specified temporal file
	 *
	 * @param string $fileurl URL of the file to be downloaded
	 * @param string $targetTempFile path for the downloaded file
	 * @param string $relatedFileName File name, for mime type hints with the file extension
	 * @param string $sha1 sha of the file to ensure that it's not corrupt (optional)
	 * @return Status status of the operation
	 */
	function downloadFile( $fileurl, $targetTempFile, $relatedFileName, $sha1 = null ) {
		// The request class since 1.33 based on Guzzle supports the sink option.
		$req = MediaWikiServices::getInstance()->getHttpRequestFactory()
			->create( $fileurl, [
				'timeout' => 90,
				'sink' => $targetTempFile,
			], __METHOD__ );
		$this->setRelevantAcceptHeader( $req, $relatedFileName );
		$status = $req->execute();
		if ( $status->isOK() ) {
			if ( is_null( $sha1 ) ) {
				return $status;
			}
			$storedSha1 = sha1_file( $targetTempFile );
			if ( $storedSha1 == $sha1 ) {
				return $status;
			}
			$status = Status::newFatal( 'FILECORRUPT' ); # Not an existing message but whatever
			$this->output( sprintf( " File from URL %s doesn't match the expected sha1. Expected: %s. Actual: %s\n",
				$fileurl, $sha1, $storedSha1 ) );
		} else {
			$this->output( sprintf( " Error when saving contents of URL %s: %s\n",
				$fileurl, $status->getWikiText() ) );
		}
		return $status;
	}

	/**
	 * Formats metadata to the original format stored by MediaWiki
	 * The api returns an array of objects {name: paramName, value: paramValue}
	 * but we want to store {paramName: paramValue}
	 *
	 * @param $metadata Array as retrieved from the api
	 * @returns array
	 */
	function processMetaData( $metadata ) {
		$result = [];
		if ( !is_array( $metadata ) ) {
			return $result;
		}
		foreach ( $metadata as $namevalue ) {
			$name = $namevalue['name'];
			$value = $namevalue['value'];
			if ( is_array( $value ) ) {
				$result[$name] = $this->processMetaData( $value );
			} else {
				$result[$name] = $value;
			}
		}
		return $result;
	}

	/**
	 * Check for Wikia's videos
	 *
	 * @param $fileVersion Array as retrieved from the imageinfo api
	 * @returns bool true if it's an external video
	 */
	function isWikiaVideo( $fileVersion ) {
		# This is somewhat dumb as it only checks for YouTube videos, but
		# without the MIME check it catches .ogv etc.
		# A better check would be to check the mediatype and for the lack
		# of a known file extension in the title, but I don't wanna mess
		# with regex right now. --ashley, 17 April 2016
		if ( $this->isWikia &&
			isset( $fileVersion['mime'] ) &&
			$fileVersion['mime'] == 'video/youtube' &&
			isset( $fileVersion['mediatype'] ) &&
			strtoupper( $fileVersion['mediatype'] ) == 'VIDEO'
		) {
			return true;
		}
		return false;
	}

	/**
	 * Sanitise file URL. Just checking for wikia's madness for now
	 *
	 * @param $fileurl string URL of the file
	 * @returns string sanitised URL
	 */
	function sanitiseUrl( $fileurl ) {
		if ( $this->isWikia ) {
			# Wikia is now serving "optimised" lossy images instead of the
			# originals. See http://community.wikia.com/wiki/Thread:1200407
			if ( stripos( $fileurl, '.webp' ) !== false ) {
				# December 2023, WebP images downloaded using format=original
				# URL parameters are served as PNG (they're converting it
				# backwards!), thus failing the sha1 check. When not using
				# such URL parameter, they get downloaded in the correct
				# format, but ONLY when the Accept: header contains image/webp
				return $fileurl;
			}
			# Add format=original to the URL to hopefully force it to download the original
			if ( strpos( $fileurl, '?' ) !== false ) {
				$fileurl .= '&format=original';
			} else {
				$fileurl .= '?format=original';
			}
		}
		return $fileurl;
	}

	/**
	 * Sets an Accept: header on the request object with relevant mime type
	 * from the file name, since some servers are trying to be *annoyingly*
	 * smart about the files they serve based on the Accept: header, serving
	 * a different format than the original file.
	 * For example, wikia will return WEBP files as PNG unless we explicitly
	 * list webp in the Accept: header
	 *
	 * @param MWHttpRequest $req MediaWiki HTTP request object
	 * @param string $relatedFileName File name hint to extract file extension
	 */
	private function setRelevantAcceptHeader( $req, $relatedFileName ) {
		if ( !$relatedFileName ) {
			return;
		}
		$bits = explode( '.', $relatedFileName );
		$ext = array_pop( $bits );
		$mime = $this->mimeAnalyzer->getMimeTypeFromExtensionOrNull( $ext );
		if ( !$mime ) {
			return;
		}
		# Use the expected mime type first, or anything as a fallback
		$req->setHeader( 'Accept', "$mime,*/*;q=0.8" );
	}
}<|MERGE_RESOLUTION|>--- conflicted
+++ resolved
@@ -122,8 +122,7 @@
 			'img_minor_mime' => $file_e['minor_mime']
 		] + $commentFields;
 		$this->dbw->insert( 'image', $e, __METHOD__ );
-<<<<<<< HEAD
-		$status = $this->storeFileFromURL( $name, $fileurl, false, $file_e['sha1'] );
+		$status = $this->storeFileFromURL( $name, $fileurl, false, $fileVersion['sha1'] );
 
 		// Refresh image metadata
 		if ( $status->isOK() ) {
@@ -131,9 +130,6 @@
 			$file->upgradeRow();
 		}
 
-=======
-		$status = $this->storeFileFromURL( $name, $fileurl, false, $fileVersion['sha1'] );
->>>>>>> b49e5e00
 		$this->output( "Done\n" );
 		return $status;
 	}
@@ -230,7 +226,6 @@
 			'oi_major_mime' => $file_e['major_mime'],
 			'oi_minor_mime' => $file_e['minor_mime']
 		] + $commentFields;
-<<<<<<< HEAD
 
 		$historyExists = $this->dbw->selectField(
 			'oldimage',
@@ -247,7 +242,7 @@
 			$this->dbw->insert( 'oldimage', $e, __METHOD__ );
 		}
 
-		$status = $this->storeFileFromURL( $name, $fileurl, $file_e['timestamp'], $file_e['sha1'], $fileVersion['archivename'] );
+		$status = $this->storeFileFromURL( $name, $fileurl, $file_e['timestamp'], $fileVersion['sha1'], $fileVersion['archivename'] );
 
 		// Refresh image metadata
 		if ( $status->isOK() ) {
@@ -255,10 +250,6 @@
 			$file->upgradeRow();
 		}
 
-=======
-		$this->dbw->insert( 'oldimage', $e, __METHOD__ );
-		$status = $this->storeFileFromURL( $name, $fileurl, $file_e['timestamp'], $fileVersion['sha1'] );
->>>>>>> b49e5e00
 		$this->output( "Done\n" );
 		return $status;
 	}
